--- conflicted
+++ resolved
@@ -3,12 +3,8 @@
 use std::sync::RwLock;
 
 use crate::Database;
-<<<<<<< HEAD
 use crate::gc::ReachableHashes;
 use crate::merkle::nibble::{self, Nibble, NibbleSlice, NibbleVec};
-=======
-use crate::merkle::nibble::NibbleVec;
->>>>>>> 8f473e0c
 use crate::merkle::{MerkleNode, MerkleValue};
 use primitive_types::H256;
 use rlp::Rlp;
@@ -44,7 +40,7 @@
     Removal(H256, Vec<u8>),
 }
 
-<<<<<<< HEAD
+
 trait ChangeSetExt {
     fn remove_node<'a>(&mut self, node: impl Borrow<KeyedMerkleNode<'a> >);
     fn insert_node<'a>(&mut self, node: impl Borrow<KeyedMerkleNode<'a>>);
@@ -134,9 +130,6 @@
 }
 
 impl<DB: Database + Send+ Sync> StateTraversal<DB> {
-=======
-impl<DB: Database> StateTraversal<DB> {
->>>>>>> 8f473e0c
     pub fn new(db: DB, start_state_root: H256, end_state_root: H256) -> Self {
         StateTraversal {
             db,
@@ -163,7 +156,6 @@
         eprintln!("traversing left tree{:?} ...", left_tree_cursor);
         eprintln!("traversing rigth tree{:?} ...", right_tree_cursor);
 
-<<<<<<< HEAD
         let db = &self.db;
 
         Ok(match (left_tree_cursor == crate::empty_trie_hash(), right_tree_cursor == crate::empty_trie_hash()) {
@@ -180,39 +172,7 @@
             (false, true) => {
                 let bytes = db.get(left_tree_cursor);
                 eprintln!("left raw bytes: {:?}", bytes);
-=======
-        let right_node;
-        let left_node;
-
-        // Left tree value
-        if left_tree_cursor != crate::empty_trie_hash() {
-            let db = self.db.borrow();
-            let bytes = db
-                .get(left_tree_cursor);
-                // .map_err(|_| ())?
-                // .ok_or_else(|| panic!("paniking in left tree byte parsing"))?;
-            eprintln!("left raw bytes: {:?}", bytes);
-
-            let rlp = Rlp::new(bytes);
-            eprintln!("left rlp: {:?}", rlp);
-
-            let node = MerkleNode::decode(&rlp).map_err(|e| panic!("left merkle rlp decode"))?;
-            eprintln!("left node: {:?}", node);
-
-            left_node = node;
-
-            // Right tree value
-            if right_tree_cursor != crate::empty_trie_hash() {
-                let db = self.db.borrow();
-                let bytes = db
-                    .get(right_tree_cursor);
-                    // .map_err(|_| ())?
-                    // .ok_or_else(|| panic!("paniking in rigth tree byte parsing"))?;
-                eprintln!("right raw bytes: {:?}", bytes);
-
-                let rlp = Rlp::new(bytes);
-                eprintln!("right rlp: {:?}", rlp);
->>>>>>> 8f473e0c
+
 
                 let left_node = KeyedMerkleNode::FullEncoded(left_tree_cursor, bytes);
                 self.deep_remove(left_nibble, left_node)
@@ -702,59 +662,12 @@
         trie.insert(key3, value3);
         let patch = trie.into_patch();
 
-<<<<<<< HEAD
         let last_root = collection.apply_increase(patch, crate::gc::tests::no_childs);
 
         let st = StateTraversal::new(&collection.database, first_root.root, last_root.root);
         log::info!("result change = {:?}", st.get_changeset(first_root.root, last_root.root).unwrap());
         drop(last_root);
         log::info!("second trie dropped")
-=======
-        let db = collection.database.clone();
-        let root_guard = collection.apply_increase(patch, no_childs);
-
-        let differ = StateTraversal::new(db, root_guard.root, root_guard.root);
-        let changeset = differ.get_changeset().unwrap();
-
-        assert_eq!(changeset, vec![])
-    }
-
-    fn test_two_different_leaves() {
-        let key1 = &hex!("bbaa");
-        let key2 = &hex!("ffaa");
-        let key3 = &hex!("bbcc");
-
-        // make data too long for inline
-        let value1 = b"same data________________________";
-        let value2 = b"same data________________________";
-        let value3 = b"other data_______________________";
-        let value3_1 = b"changed data_____________________";
-        let value2_1 = b"changed data_____________________";
-
-        let collection = TrieCollection::new(MapWithCounterCached::default());
-
-        let mut trie = collection.trie_for(crate::empty_trie_hash());
-        trie.insert(key1, value1);
-        trie.insert(key2, value2);
-        trie.insert(key3, value3);
-
-        let patch = trie.into_patch();
-
-        let db = collection.database;
-        let root_guard = collection.apply_increase(patch, no_childs);
-
-        let differ = StateTraversal::new(db, root_guard.root, root_guard.root);
-        let changeset = differ.get_changeset().unwrap();
-
-
-        trie.insert(key3, value3_1);
-        assert_eq!(TrieMut::get(&trie, key3), Some(value3_1.to_vec()));
-        let patch = trie.into_patch();
-
-        let another_root = collection.apply_increase(patch, no_childs);
-
-        assert_eq!(changeset, vec![])
->>>>>>> 8f473e0c
     }
 
 }